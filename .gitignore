--- conflicted
+++ resolved
@@ -1,12 +1,8 @@
 *.xlsx
 *.xlsx#
-<<<<<<< HEAD
 *.html
 *.tsv
-=======
+*.csv
+*.txt
 .env
-venv/
-*.csv
-*.tsv
-*.txt
->>>>>>> 548fc42b
+venv/