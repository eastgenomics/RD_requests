--- conflicted
+++ resolved
@@ -2,12 +2,8 @@
 *.xlsx#
 *.html
 *.tsv
-<<<<<<< HEAD
-*.txt
-__pycache__/
-=======
 *.csv
 *.txt
 .env
 venv/
->>>>>>> 495740a9
+__pycache__/