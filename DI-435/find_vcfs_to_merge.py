--- conflicted
+++ resolved
@@ -49,20 +49,13 @@
     )
 
     parser.add_argument(
-        "-n",
-        "--number_of_projects",
-        type=int,
-        help="Number of the most recent projects to use",
-    )
-
-    parser.add_argument(
         "-r",
         "--run_mode",
         choices=['find_qc', 'no_qc'],
         required=True,
         help=(
-            "Runmode - either 'internal' where QC status files are "
-            "searched for and used to find failed samples, or 'Medicover'"
+            "Runmode - either 'find_qc' where QC status files are "
+            "searched for and used to find failed samples, or 'no_qc'"
             "where no QC status files are searched for"
         )
     )
@@ -141,6 +134,7 @@
             describe=True
         )
     )
+
     return files
 
 
@@ -232,22 +226,6 @@
                 print("More than one b37 project found")
                 sys.exit()  # checks if multiple b37 projects are found.
             qc_files = find_data("*QC*.xlsx", b37_proj["describe"]["id"])
-<<<<<<< HEAD
-            if not qc_files:
-                print("No QC files found in", b37_proj['id'])
-            else:
-                if len(qc_files) > 1:
-                    print(
-                        f"\n{len(qc_files)} QC files found in {b37_proj['id']}. "
-                        "Taking latest QC status file"
-                    )
-                    qc_file = max(
-                        qc_files, key=lambda x: x['describe']['created']
-                    )
-                else:
-                    qc_file = qc_files[0]
-                all_qc_files.append(qc_file)
-=======
             print(
                 f"Found {len(qc_files)} QC files in {b37_proj['id']} - "
                 f"{b37_proj['describe']['name']}"
@@ -292,7 +270,6 @@
             all_qc_files.append(qc_file)
     print(len(all_qc_files), "QC files found in total")
     print(len(b37_projects), "b37 projects found in total")
->>>>>>> db6c1621
 
     return all_qc_files, missing_projects, b38_project_subset
 
@@ -484,48 +461,29 @@
 def main():
     args = parse_args()
 
-<<<<<<< HEAD
-    # Find projects using assay name and optional date range / number
-    b38_projects = find_projects(
-        args.assay, args.start, args.end, args.number_of_projects
-    )
-=======
     b38_projects = find_projects(args.assay)
->>>>>>> db6c1621
     projects_to_print = '\n\t'.join([
         f"{x['describe']['name']} - {x['id']}" for x in b38_projects
     ])
     print(f"\n{len(b38_projects)} projects found:\n\t{projects_to_print}")
 
-<<<<<<< HEAD
     if args.run_mode == 'find_qc':
         # Get QC status files from b37 projects and read them in
-        all_qc_files = get_qc_files(b38_projects)
+        all_qc_files, missing_projects, b38_project_subset = get_qc_files(
+            b38_projects, args.start, args.end
+        )
+
         unarchive_qc_status_files(all_qc_files)
         merged_qc_file_df = read_in_qc_files_to_df(all_qc_files)
-=======
-    # Get QC status files from b37 projects and read them in
-    all_qc_files, missing_projects, b38_project_subset = get_qc_files(
-        b38_projects, args.start, args.end
-    )
-
-    unarchive_qc_status_files(all_qc_files)
-    merged_qc_file_df = read_in_qc_files_to_df(all_qc_files)
->>>>>>> db6c1621
 
         # Get any failed samples from QC status reports
         fail_sample_names = get_failed_samples(merged_qc_file_df)
         print("\nFailed samples:")
         print("\n".join(sample for sample in fail_sample_names))
 
-<<<<<<< HEAD
-        # Get validation and non-validation samples
+        # Get validation and duplicated samples
         non_validation_samples, validation_samples = get_sample_types(
-            b38_projects
-        )
-        print(
-            f"Found {len(non_validation_samples)} non-validation samples"
-            " total"
+            b38_project_subset
         )
 
         # Check duplicated samples from all b38 folders
@@ -537,7 +495,23 @@
         print("\nSamples duplicated across runs:")
         print("\n".join(sample for sample in duplicated_samples))
 
+        # Create a list of all missing projects
+        if missing_projects:
+            missing_projects_filename = f"{args.outfile_prefix}_projects_missing_QC.csv"
+            print(
+                f"Outputting projects missing QC files: "
+                f"{missing_projects_filename}"
+            )
+            # convert list to pd.DataFrame and then CSV output.
+            df_missing_projects = pd.DataFrame(missing_projects)
+            df_missing_projects.to_csv(missing_projects_filename, index=False)
+
+        # Create dfs
+        df_validation_samples = pd.DataFrame(validation_samples)
         df_all_non_validation_samples = pd.DataFrame(non_validation_samples)
+        df_validation_samples.to_csv(
+            f"{args.outfile_prefix}_validation_samples.csv", index=False
+        )
 
         print("Removing failed samples")
         non_failed_non_validation = df_all_non_validation_samples[
@@ -547,39 +521,6 @@
             f"\n{len(non_failed_non_validation)} non-validation samples "
             "remain after removing failed samples"
         )
-=======
-    # Get validation and duplicated samples
-    non_validation_samples, validation_samples = get_sample_types(
-        b38_project_subset
-        )
-
-    # Check duplicated samples from all b38 folders
-    sample_names = [item['sample'] for item in non_validation_samples]
-    duplicated_samples = [
-        item for item, count in Counter(sample_names).items()
-        if count > 1
-    ]
-    print("\nDuplicated_samples:")
-    print("\n".join(sample for sample in duplicated_samples))
-
-    # Create a list of all missing projects
-    if missing_projects:
-        missing_projects_filename = f"{args.outfile_prefix}_projects_missing_QC.csv"
-        print(
-            f"Outputting projects missing QC files: "
-            f"{missing_projects_filename}"
-        )
-        # convert list to pd.DataFrame and then CSV output.
-        df_missing_projects = pd.DataFrame(missing_projects)
-        df_missing_projects.to_csv(missing_projects_filename, index=False)
-
-    # Create dfs
-    df_validation_samples = pd.DataFrame(validation_samples)
-    df_all_non_validation_samples = pd.DataFrame(non_validation_samples)
-    df_validation_samples.to_csv(
-        f"{args.outfile_prefix}_validation_samples.csv", index=False
-    )
->>>>>>> db6c1621
 
         # Create CSV of validation samples to check
         df_validation_samples = pd.DataFrame(validation_samples)
